--- conflicted
+++ resolved
@@ -10,7 +10,6 @@
 from .utils import normalize
 from .quality import get_snr
 
-<<<<<<< HEAD
 def get_segments_template(segments, method: str): 
     '''
     Assuming a list of segments, return a template. This will work with multivariable signals as well.
@@ -32,7 +31,6 @@
         print(f'Template method {method} not currently implemented.')
     
     return template
-=======
 from nearpy.utils import log_print
 
 def segment_data(data: Dict, samp_rate: Dict, seg_len: float, num_segs: int, seg_type: str = 'time'): 
@@ -57,7 +55,6 @@
             continue
         
     return segments
->>>>>>> 04bf01d3
 
 def get_time_based_segments(signal, seg_len, num_seg: int = None):
     # Given a signal of some length, divide it into chunks of length seg_len.
