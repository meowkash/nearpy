[project]
name = "nearpy"
version = "0.1.4"
description = "A platform-agnostic signal processing pipeline"
authors = [
    { name = "Aakash Kapoor", email = "ak2247@cornell.edu" }
]
readme = "README.md"
license = { text = "GPL-3.0-or-later" } 
requires-python = ">=3.11,<3.14"
dependencies = [
    "torch (>=2.6.0,<3.0.0)",
    "torchvision (>=0.21.0,<0.22.0)",
    "torchaudio (>=2.6.0,<3.0.0)",
    "scikit-learn (>=1.6.1,<2.0.0)",
    "ruptures (>=1.1.9,<2.0.0)",
    "pywavelets (>=1.8.0,<2.0.0)",
    "nptdms (>=1.10.0,<2.0.0)",
    "mat73 (>=0.65,<0.66)",
    "bottleneck (>=1.4.2,<2.0.0)",
    "seaborn (>=0.13.2,<0.14.0)",
    "pandas (>=2.2.3,<3.0.0)",
    "matplotlib (>=3.10.0,<4.0.0)",
    "tslearn (>=0.6.3,<0.7.0)",
    "tsfresh (>=0.21.0,<0.22.0)",
    "lets-plot (>=4.5.2,<5.0.0)",
    "ipympl (>=0.9.6,<0.10.0)",
    "torchinfo (>=1.8.0,<2.0.0)",
    "lightning (>=2.5.0.post0,<3.0.0)",
    "librosa (>=0.11.0,<0.12.0)",
    "torchmetrics (>=1.6.2,<2.0.0)",
    "llvmlite (>=0.44.0,<0.45.0)",
    "hmmlearn (>=0.3.3,<0.4.0)",
<<<<<<< HEAD
=======
    "ssqueezepy (>=0.6.5,<0.7.0)",
>>>>>>> 6601d04a
    "stonerplots (>=1.7.2,<2.0.0)"
]

[build-system]
requires = ["poetry-core>=2.0.0,<3.0.0"]
build-backend = "poetry.core.masonry.api"<|MERGE_RESOLUTION|>--- conflicted
+++ resolved
@@ -31,10 +31,7 @@
     "torchmetrics (>=1.6.2,<2.0.0)",
     "llvmlite (>=0.44.0,<0.45.0)",
     "hmmlearn (>=0.3.3,<0.4.0)",
-<<<<<<< HEAD
-=======
     "ssqueezepy (>=0.6.5,<0.7.0)",
->>>>>>> 6601d04a
     "stonerplots (>=1.7.2,<2.0.0)"
 ]
 
